<!DOCTYPE html>
<html lang="en">

<head>
	<meta name="generator" content="Hugo 0.55.6" />
  <meta charset="utf-8">
  <meta http-equiv="x-ua-compatible" content="ie=edge">
  <title>Hugo Whisper Theme</title>
  <meta name="viewport" content="width=device-width, initial-scale=1">
  
<meta name="description" content="Hugo Whisper is a documentation theme built with Hugo." />
<meta property="og:title" content="Hugo Whisper Theme" />
<meta property="og:type" content="website" />
<meta property="og:url" content="https://hugo-whisper.netlify.com" />
<meta property="og:image" content="https://raw.githubusercontent.com/JugglerX/hugo-whisper-theme/master/images/tn.png" />
<meta property="og:description" content="Hugo Whisper is a documentation theme built with Hugo." />
<meta name="twitter:card" content="summary" />
<meta name="twitter:site" content="@zerostaticio" />
<meta name="twitter:creator" content="@zerostaticio" />

  <link rel="icon" href="www.example.com/favicon.png">
  <link rel="stylesheet" href="https://cdnjs.cloudflare.com/ajax/libs/github-fork-ribbon-css/0.1.1/gh-fork-ribbon.min.css" />
  <link rel="stylesheet" href="https://maxcdn.bootstrapcdn.com/font-awesome/4.4.0/css/font-awesome.min.css">
  
  
  
  <link rel="stylesheet" href="/www.example.com/css/style.min.f31edf12f81d9ad5234f2b100646ce1f51e3ab0f6a37c940a43bcd79513204c3.css">
  

  

</head>

<body class='page page-home'>

  <div class="github-fork-ribbon-wrapper right">
      <div class="github-fork-ribbon">
          <a href="https://github.com/mbdavid/litedb">Fork me on GitHub</a>
      </div>
  </div>

  <div id="main-menu-mobile" class="main-menu-mobile">
  <ul>
    
    
<<<<<<< HEAD
    <li class="menu-item-home active">
      <a href="www.example.com/">
        <span>HOME</span>
      </a>
    </li>
=======
		<header>
			<div class="container">
                <img src="img/logo_litedb.svg" class="logo" />
                <ul class="nav">
                    <li><a href="https://github.com/mbdavid/LiteDB/wiki">DOCS</a></li>
                    <li><a href="#shell">TRY ONLINE</a></li>
                    <li><a href="https://github.com/mbdavid/LiteDB/releases">DOWNLOAD</a></li>
                </ul>
			</div>
		</header>
        
		<div class="banner">
			<h1>Embedded NoSQL database for .NET</h1>
			<h2>An open source MongoDB-like database with zero configuration - mobile ready</h2>
			<div class="install">
				<span>> Install-Package LiteDB</span><a href="https://www.nuget.org/packages/LiteDB"><i class="fa fa-arrow-right"></i></a>
			</div>
			<div class="social-buttons">
                <iframe src="http://ghbtns.com/github-btn.html?user=mbdavid&amp;repo=LiteDB&amp;type=star&amp;count=true" class="social-share"></iframe>
                <iframe src="http://ghbtns.com/github-btn.html?user=mbdavid&amp;repo=LiteDB&amp;type=fork&amp;count=true" class="social-share"></iframe>
			</div>
		</div>
        
		<div class="container" style="flex-wrap: wrap; min-width: 250px;">
            <div class="feature">
                <h1><i class="fa fa-check-square-o"></i>Standalone database</h1>
                <p>LiteDB is serverless database delivered in a single DLL (less than 350kb) fully written in .NET C# managed code (compatible with .NET 3.5, 4.x, NETStandard 1.3 and 2.0).</p>
                <p>Install via NuGet or just copy DLL to your bin project folder.</p>
            </div>
            <div class="feature">
                <h1><i class="fa fa-flash"></i>Fast and lightweight</h1>
                <p>LiteDB is a simple and fast NoSQL database solution. Ideal for:</p>
                <ul>
                    <li>Mobile Apps</li>
                    <li>Desktop/local small applications</li>
                    <li>Application file format</li>
                    <li>Small web applications</li>
                    <li>One database per <b>account/user</b> data store</li>
                </ul>
            </div>
            <div class="feature">
                <h1><i class="fa fa-cog"></i>And much more...</h1>
                <ul>
                    <li>Portable UWP and Xamarin iOS/Android</li>
                    <li>ACID transaction</li>
                    <li>Single datafile (like SQLite)</li>
                    <li>Recovery data in writing failure (journal mode)</li>
                    <li>Map your POCO class to BsonDocument</li>
                    <li>Fluent API for custom mapping</li>
                    <li>Cross collections references (DbRef)</li>
                    <li>Store files and stream data (like GridFS in MongoDB)</li>
                    <li>LINQ support</li>
                    <li>FREE for everyone - including commercial use</li>
                </ul>
            </div>
		</div>
		
        <div class="banner-title">
            <div class="container">
                LiteDB Community<h2>Help LiteDB grow its user community by answering this <a href="https://docs.google.com/forms/d/e/1FAIpQLSc4cNG7wyLKXXcOLIt7Ea4TlXCG6s-51_EfHPu2p5WZ2dIx7A/viewform?usp=sf_link" class="survey" target="_blank"><i class="fa fa-check-square-o"></i> simple survey</a></h2>
            </div>
        </div>
	
		<br/>
        
        <div class="banner-title">
            <div class="container">
                Simple API<h2>Very similiar to MongoDB C# Official Driver</h2>
            </div>
        </div>
        
        <div class="container ex">
        
            <div class="examples">
                <ul>
                    <li class="active"><a href="javascript:;" data-code="#code1"><i class="fa fa-cube"></i>Basic example</a></li>
                    <li><a href="javascript:;" data-code="#code2"><i class="fa fa-cube"></i>Store files</a></li>
                    <li><a href="javascript:;" data-code="#code3"><i class="fa fa-cube"></i>Fluent entity mapping</a></li>
                    <li><a href="javascript:;" data-code="#code4"><i class="fa fa-cube"></i>Stream as database</a></li>
                    <li><a href="javascript:;" data-code="#code5"><i class="fa fa-cube"></i>DbRef for cross references</a></li>
                </ul>
            </div>
        
            <pre class="language-csharp demo-box" id="code1"><code>// Basic example
public class Customer
{
    public int Id { get; set; }
    public string Name { get; set; }
    public string[] Phones { get; set; }
    public bool IsActive { get; set; }
}

// Open database (or create if not exits)
using(var db = new LiteDatabase(@"MyData.db"))
{
    // Get customer collection
    var customers = db.GetCollection&lt;Customer&gt;("customers");

    // Create your new customer instance
    var customer = new Customer
    { 
        Name = "John Doe", 
        Phones = new string[] { "8000-0000", "9000-0000" }, 
        IsActive = true
    };

    // Insert new customer document (Id will be auto-incremented)
    customers.Insert(customer);

    // Update a document inside a collection
    customer.Name = "Joana Doe";

    customers.Update(customer);

    // Index document using a document property
    customers.EnsureIndex(x => x.Name);

    // Use Linq to query documents
    var results = customers.Find(x => x.Name.StartsWith("Jo"));
}</code></pre>

            <pre class="language-csharp demo-box" style="display: none" id="code2"><code>// Store files
using(var db = new LiteDatabase("MyData.db"))
{
    // Upload a file from file system
    db.FileStore.Upload("/my/file-id", @"C:\Temp\picture1.jgn");
>>>>>>> 6144d568
    
    <li class="menu-item-docs">
      <a href="www.example.com/docs/">
        <span>DOCS</span>
      </a>
    </li>
    
    <li class="menu-item-api">
      <a href="www.example.com/api/">
        <span>API</span>
      </a>
    </li>
    
    <li class="menu-item-download">
      <a href="https://www.nuget.org/packages/LiteDB/">
        <span>DOWNLOAD</span>
      </a>
    </li>
    
  </ul>
</div>
  <div class="wrapper">
    <div class='header'>
  <div class="container">
    <div class="logo">
      <a href="www.example.com"><img alt="Logo" src="/www.example.com/logo_litedb.svg" /></a>
    </div>
    <div class="logo-mobile">
      <a href="www.example.com"><img alt="Logo" src="/www.example.com/logo_litedb.svg" /></a>
    </div>
    <div id="main-menu" class="main-menu">
  <ul>
    
    
    <li class="menu-item-home active">
      <a href="www.example.com/">
        <span>HOME</span>
      </a>
    </li>
    
    <li class="menu-item-docs">
      <a href="www.example.com/docs/">
        <span>DOCS</span>
      </a>
    </li>
    
    <li class="menu-item-api">
      <a href="www.example.com/api/">
        <span>API</span>
      </a>
    </li>
    
    <li class="menu-item-download">
      <a href="https://www.nuget.org/packages/LiteDB/">
        <span>DOWNLOAD</span>
      </a>
    </li>
    
  </ul>
</div>
    <button id="toggle-main-menu-mobile" class="hamburger hamburger--slider" type="button">
  <span class="hamburger-box">
    <span class="hamburger-inner"></span>
  </span>
</button>
  </div>
</div>


    
    
    
    
    
    

    
    
<div class="strip" style="background-color: #171F26; padding: 20px;color: #BCBEC0">
  <div style="text-align: center; font-size: 40px; font-weight: bold; padding: 50px 0 10px">Embedded NoSQL database for .NET</div>
  <div style="font-size: 20px; text-align: center; font-weight: 300; padding: 0;">An open source MongoDB-like database with zero configuration - mobile ready</div>

  <div class="install">
    <span>> Install-Package LiteDB</span><a href="https://www.nuget.org/packages/LiteDB"><i class="fa fa-arrow-right"></i></a>
  </div>

  <div class="social-buttons">
    <iframe src="http://ghbtns.com/github-btn.html?user=mbdavid&amp;repo=LiteDB&amp;type=star&amp;count=true" class="social-share"></iframe>
    <iframe src="http://ghbtns.com/github-btn.html?user=mbdavid&amp;repo=LiteDB&amp;type=fork&amp;count=true" class="social-share"></iframe>
  </div>

</div>

<div class="strip">
  <div class="container pt-4 pb-16">
    <div class="row">
      <div class="col-12">
        <h1 class="title" style="display: none">LiteDB - A .NET NoSQL Document Store in a single data file</h1>
        <div class="content">
          
          

<blockquote>
<p>LiteDB is serverless database delivered in a single DLL, fully written in .NET C# managed code and compatible with .NET Full 4.x, NETStandard 2.0, .NET Core 2 and Xamarin.</p>
</blockquote>

<h3 id="some-features">Some features</h3>

<ul>
<li>Serverless NoSQL Document Store</li>
<li>Simple API similar to MongoDB</li>
<li>100% C# code for .NET 4.5 / NETStandard 2.0 in a single DLL (less than 300kb)</li>
<li>Thread safe</li>
<li>ACID with full transaction support</li>
<li>Data recovery after write failure (WAL log file)</li>
<li>Datafile encryption using DES (AES) cryptography</li>
<li>Map your POCO classes to <code>BsonDocument</code> using attributes or fluent mapper API</li>
<li>Store files and stream data (like GridFS in MongoDB)</li>
<li>Single data file storage (like SQLite)</li>
<li>Index document fields for fast search (up to 32 indexes per collection)</li>
<li>LINQ support for queries</li>
<li>SQL-Like commands to access/transform data</li>
<li>LiteDB Studio - Nice UI for data access</li>
<li>Pretty fast - <a href="https://github.com/mbdavid/LiteDB-Perf">compare results with SQLite here</a></li>
<li>Open source and free for everyone - including commercial use</li>
<li>Install from NuGet: <code>Install-Package LiteDB</code></li>
</ul>

          
        </div>
        <a class="button button-primary mb-2" href="/www.example.com/docs">
          Read The Docs
        </a>
      </div>
    </div>
  </div>
</div>


<div class="strip">
  <div class="container pt-4 pb-4">
    <div class="row justify-content-center">
      <div class="col-12 col-md-10">
        <div class="terminal">
          <img src="/www.example.com/images/terminal.gif" />
        </div>
      </div>
    </div>
  </div>
</div>



    
  </div>

  <div class="sub-footer">
  <div class="container">
    <div class="row">
      <div class="col-12">
        <div class="sub-footer-inner">
          <ul>
            <li class="zerostatic"><a href="https://www.zerostatic.io">www.zerostatic.io</a></li>
          </ul>
        </div>
      </div>
    </div>
  </div>
</div>

  

  
  

  
  <script type="text/javascript" src="/www.example.com/js/scripts.min.bf1e1f7ae8e03db5f012356e825843facdff51c0a559cb0d27fe2bbe1db405c2.js"></script>
  

  
  
  
    
  


</body>

</html><|MERGE_RESOLUTION|>--- conflicted
+++ resolved
@@ -5,26 +5,26 @@
 	<meta name="generator" content="Hugo 0.55.6" />
   <meta charset="utf-8">
   <meta http-equiv="x-ua-compatible" content="ie=edge">
-  <title>Hugo Whisper Theme</title>
+  <title>LiteDB :: A .NET embedded NoSQL database</title>
   <meta name="viewport" content="width=device-width, initial-scale=1">
   
-<meta name="description" content="Hugo Whisper is a documentation theme built with Hugo." />
-<meta property="og:title" content="Hugo Whisper Theme" />
+<meta name="description" content="LiteDB : LiteDB - A .NET NoSQL Document Store database in a single data file." />
+<meta property="og:title" content="LiteDB :: A .NET embedded NoSQL database" />
 <meta property="og:type" content="website" />
-<meta property="og:url" content="https://hugo-whisper.netlify.com" />
-<meta property="og:image" content="https://raw.githubusercontent.com/JugglerX/hugo-whisper-theme/master/images/tn.png" />
-<meta property="og:description" content="Hugo Whisper is a documentation theme built with Hugo." />
-<meta name="twitter:card" content="summary" />
-<meta name="twitter:site" content="@zerostaticio" />
-<meta name="twitter:creator" content="@zerostaticio" />
-
-  <link rel="icon" href="www.example.com/favicon.png">
+<meta property="og:url" content="http://www.litedb.org" />
+<meta property="og:image" content="https://raw.githubusercontent.com/mbdavid/LiteDB/gh-pages/img/logo_64x64.png" />
+<meta property="og:description" content="LiteDB : LiteDB - A .NET NoSQL Document Store database in a single data file." />
+<meta name="twitter:card" content="LiteDB : LiteDB - A .NET NoSQL Document Store database in a single data file." />
+<meta name="twitter:site" content="@mbdavid" />
+<meta name="twitter:creator" content="@mbdavid" />
+
+  <link rel="icon" href="www.litedb.org/favicon.png">
   <link rel="stylesheet" href="https://cdnjs.cloudflare.com/ajax/libs/github-fork-ribbon-css/0.1.1/gh-fork-ribbon.min.css" />
-  <link rel="stylesheet" href="https://maxcdn.bootstrapcdn.com/font-awesome/4.4.0/css/font-awesome.min.css">
-  
-  
-  
-  <link rel="stylesheet" href="/www.example.com/css/style.min.f31edf12f81d9ad5234f2b100646ce1f51e3ab0f6a37c940a43bcd79513204c3.css">
+  <link rel="stylesheet" href="https://maxcdn.bootstrapcdn.com/font-awesome/4.7.0/css/font-awesome.min.css">
+  
+  
+  
+  <link rel="stylesheet" href="/www.litedb.org/css/style.min.d79567a6be39680124eee492011fac5fe86e343856a417d66e60c75e90ec3cb1.css">
   
 
   
@@ -43,149 +43,20 @@
   <ul>
     
     
-<<<<<<< HEAD
     <li class="menu-item-home active">
-      <a href="www.example.com/">
+      <a href="www.litedb.org/">
         <span>HOME</span>
       </a>
     </li>
-=======
-		<header>
-			<div class="container">
-                <img src="img/logo_litedb.svg" class="logo" />
-                <ul class="nav">
-                    <li><a href="https://github.com/mbdavid/LiteDB/wiki">DOCS</a></li>
-                    <li><a href="#shell">TRY ONLINE</a></li>
-                    <li><a href="https://github.com/mbdavid/LiteDB/releases">DOWNLOAD</a></li>
-                </ul>
-			</div>
-		</header>
-        
-		<div class="banner">
-			<h1>Embedded NoSQL database for .NET</h1>
-			<h2>An open source MongoDB-like database with zero configuration - mobile ready</h2>
-			<div class="install">
-				<span>> Install-Package LiteDB</span><a href="https://www.nuget.org/packages/LiteDB"><i class="fa fa-arrow-right"></i></a>
-			</div>
-			<div class="social-buttons">
-                <iframe src="http://ghbtns.com/github-btn.html?user=mbdavid&amp;repo=LiteDB&amp;type=star&amp;count=true" class="social-share"></iframe>
-                <iframe src="http://ghbtns.com/github-btn.html?user=mbdavid&amp;repo=LiteDB&amp;type=fork&amp;count=true" class="social-share"></iframe>
-			</div>
-		</div>
-        
-		<div class="container" style="flex-wrap: wrap; min-width: 250px;">
-            <div class="feature">
-                <h1><i class="fa fa-check-square-o"></i>Standalone database</h1>
-                <p>LiteDB is serverless database delivered in a single DLL (less than 350kb) fully written in .NET C# managed code (compatible with .NET 3.5, 4.x, NETStandard 1.3 and 2.0).</p>
-                <p>Install via NuGet or just copy DLL to your bin project folder.</p>
-            </div>
-            <div class="feature">
-                <h1><i class="fa fa-flash"></i>Fast and lightweight</h1>
-                <p>LiteDB is a simple and fast NoSQL database solution. Ideal for:</p>
-                <ul>
-                    <li>Mobile Apps</li>
-                    <li>Desktop/local small applications</li>
-                    <li>Application file format</li>
-                    <li>Small web applications</li>
-                    <li>One database per <b>account/user</b> data store</li>
-                </ul>
-            </div>
-            <div class="feature">
-                <h1><i class="fa fa-cog"></i>And much more...</h1>
-                <ul>
-                    <li>Portable UWP and Xamarin iOS/Android</li>
-                    <li>ACID transaction</li>
-                    <li>Single datafile (like SQLite)</li>
-                    <li>Recovery data in writing failure (journal mode)</li>
-                    <li>Map your POCO class to BsonDocument</li>
-                    <li>Fluent API for custom mapping</li>
-                    <li>Cross collections references (DbRef)</li>
-                    <li>Store files and stream data (like GridFS in MongoDB)</li>
-                    <li>LINQ support</li>
-                    <li>FREE for everyone - including commercial use</li>
-                </ul>
-            </div>
-		</div>
-		
-        <div class="banner-title">
-            <div class="container">
-                LiteDB Community<h2>Help LiteDB grow its user community by answering this <a href="https://docs.google.com/forms/d/e/1FAIpQLSc4cNG7wyLKXXcOLIt7Ea4TlXCG6s-51_EfHPu2p5WZ2dIx7A/viewform?usp=sf_link" class="survey" target="_blank"><i class="fa fa-check-square-o"></i> simple survey</a></h2>
-            </div>
-        </div>
-	
-		<br/>
-        
-        <div class="banner-title">
-            <div class="container">
-                Simple API<h2>Very similiar to MongoDB C# Official Driver</h2>
-            </div>
-        </div>
-        
-        <div class="container ex">
-        
-            <div class="examples">
-                <ul>
-                    <li class="active"><a href="javascript:;" data-code="#code1"><i class="fa fa-cube"></i>Basic example</a></li>
-                    <li><a href="javascript:;" data-code="#code2"><i class="fa fa-cube"></i>Store files</a></li>
-                    <li><a href="javascript:;" data-code="#code3"><i class="fa fa-cube"></i>Fluent entity mapping</a></li>
-                    <li><a href="javascript:;" data-code="#code4"><i class="fa fa-cube"></i>Stream as database</a></li>
-                    <li><a href="javascript:;" data-code="#code5"><i class="fa fa-cube"></i>DbRef for cross references</a></li>
-                </ul>
-            </div>
-        
-            <pre class="language-csharp demo-box" id="code1"><code>// Basic example
-public class Customer
-{
-    public int Id { get; set; }
-    public string Name { get; set; }
-    public string[] Phones { get; set; }
-    public bool IsActive { get; set; }
-}
-
-// Open database (or create if not exits)
-using(var db = new LiteDatabase(@"MyData.db"))
-{
-    // Get customer collection
-    var customers = db.GetCollection&lt;Customer&gt;("customers");
-
-    // Create your new customer instance
-    var customer = new Customer
-    { 
-        Name = "John Doe", 
-        Phones = new string[] { "8000-0000", "9000-0000" }, 
-        IsActive = true
-    };
-
-    // Insert new customer document (Id will be auto-incremented)
-    customers.Insert(customer);
-
-    // Update a document inside a collection
-    customer.Name = "Joana Doe";
-
-    customers.Update(customer);
-
-    // Index document using a document property
-    customers.EnsureIndex(x => x.Name);
-
-    // Use Linq to query documents
-    var results = customers.Find(x => x.Name.StartsWith("Jo"));
-}</code></pre>
-
-            <pre class="language-csharp demo-box" style="display: none" id="code2"><code>// Store files
-using(var db = new LiteDatabase("MyData.db"))
-{
-    // Upload a file from file system
-    db.FileStore.Upload("/my/file-id", @"C:\Temp\picture1.jgn");
->>>>>>> 6144d568
     
     <li class="menu-item-docs">
-      <a href="www.example.com/docs/">
+      <a href="www.litedb.org/docs/">
         <span>DOCS</span>
       </a>
     </li>
     
     <li class="menu-item-api">
-      <a href="www.example.com/api/">
+      <a href="www.litedb.org/api/">
         <span>API</span>
       </a>
     </li>
@@ -202,29 +73,29 @@
     <div class='header'>
   <div class="container">
     <div class="logo">
-      <a href="www.example.com"><img alt="Logo" src="/www.example.com/logo_litedb.svg" /></a>
+      <a href="www.litedb.org"><img alt="Logo" src="/www.litedb.org/logo_litedb.svg" /></a>
     </div>
     <div class="logo-mobile">
-      <a href="www.example.com"><img alt="Logo" src="/www.example.com/logo_litedb.svg" /></a>
+      <a href="www.litedb.org"><img alt="Logo" src="/www.litedb.org/logo_litedb.svg" /></a>
     </div>
     <div id="main-menu" class="main-menu">
   <ul>
     
     
     <li class="menu-item-home active">
-      <a href="www.example.com/">
+      <a href="www.litedb.org/">
         <span>HOME</span>
       </a>
     </li>
     
     <li class="menu-item-docs">
-      <a href="www.example.com/docs/">
+      <a href="www.litedb.org/docs/">
         <span>DOCS</span>
       </a>
     </li>
     
     <li class="menu-item-api">
-      <a href="www.example.com/api/">
+      <a href="www.litedb.org/api/">
         <span>API</span>
       </a>
     </li>
@@ -252,81 +123,169 @@
     
     
     
-
-    
-    
-<div class="strip" style="background-color: #171F26; padding: 20px;color: #BCBEC0">
-  <div style="text-align: center; font-size: 40px; font-weight: bold; padding: 50px 0 10px">Embedded NoSQL database for .NET</div>
-  <div style="font-size: 20px; text-align: center; font-weight: 300; padding: 0;">An open source MongoDB-like database with zero configuration - mobile ready</div>
-
-  <div class="install">
-    <span>> Install-Package LiteDB</span><a href="https://www.nuget.org/packages/LiteDB"><i class="fa fa-arrow-right"></i></a>
-  </div>
-
-  <div class="social-buttons">
-    <iframe src="http://ghbtns.com/github-btn.html?user=mbdavid&amp;repo=LiteDB&amp;type=star&amp;count=true" class="social-share"></iframe>
-    <iframe src="http://ghbtns.com/github-btn.html?user=mbdavid&amp;repo=LiteDB&amp;type=fork&amp;count=true" class="social-share"></iframe>
-  </div>
-
-</div>
-
-<div class="strip">
-  <div class="container pt-4 pb-16">
-    <div class="row">
-      <div class="col-12">
-        <h1 class="title" style="display: none">LiteDB - A .NET NoSQL Document Store in a single data file</h1>
-        <div class="content">
-          
-          
-
-<blockquote>
-<p>LiteDB is serverless database delivered in a single DLL, fully written in .NET C# managed code and compatible with .NET Full 4.x, NETStandard 2.0, .NET Core 2 and Xamarin.</p>
-</blockquote>
-
-<h3 id="some-features">Some features</h3>
-
-<ul>
-<li>Serverless NoSQL Document Store</li>
-<li>Simple API similar to MongoDB</li>
-<li>100% C# code for .NET 4.5 / NETStandard 2.0 in a single DLL (less than 300kb)</li>
-<li>Thread safe</li>
-<li>ACID with full transaction support</li>
-<li>Data recovery after write failure (WAL log file)</li>
-<li>Datafile encryption using DES (AES) cryptography</li>
-<li>Map your POCO classes to <code>BsonDocument</code> using attributes or fluent mapper API</li>
-<li>Store files and stream data (like GridFS in MongoDB)</li>
-<li>Single data file storage (like SQLite)</li>
-<li>Index document fields for fast search (up to 32 indexes per collection)</li>
-<li>LINQ support for queries</li>
-<li>SQL-Like commands to access/transform data</li>
-<li>LiteDB Studio - Nice UI for data access</li>
-<li>Pretty fast - <a href="https://github.com/mbdavid/LiteDB-Perf">compare results with SQLite here</a></li>
-<li>Open source and free for everyone - including commercial use</li>
-<li>Install from NuGet: <code>Install-Package LiteDB</code></li>
-</ul>
-
-          
-        </div>
-        <a class="button button-primary mb-2" href="/www.example.com/docs">
-          Read The Docs
-        </a>
-      </div>
-    </div>
-  </div>
-</div>
-
-
-<div class="strip">
-  <div class="container pt-4 pb-4">
-    <div class="row justify-content-center">
-      <div class="col-12 col-md-10">
-        <div class="terminal">
-          <img src="/www.example.com/images/terminal.gif" />
-        </div>
-      </div>
-    </div>
-  </div>
-</div>
+    
+    
+
+    
+    
+
+<div class="banner">
+    <div class="container">
+        <div class="row" style="align-items: center; height: 550px;">
+            <div class="col-md-5" style="padding-top: 15px">
+                <img class="banner-logo" src="banner-logo.png">
+                <h1>Embedded NoSQL database for .NET</h1>
+                <h2>An open source MongoDB-like database with zero conﬁguration - mobile ready</h2>
+                
+                <a class="install" href="https://www.nuget.org/packages/LiteDB" target="_blank">Install-Package LiteDB</a>
+                
+            </div>
+            <div class="col-md-7" style="padding-top: 15px">
+                <img class="screen" src="banner.gif">
+            </div>
+        </div>
+    </div>
+</div>
+
+<div class="body-bg-1">
+    <div class="container">
+        
+        <div class="row feature-box">
+            <div class="col-md-4">
+                <h1><i class="fa fa-check-square-o"></i>&nbsp;Standalone database</h1>
+                <p>LiteDB is a serverless database delivered in a single small DLL (&lt; 450kb) fully written in .NET C# managed code (compatible with .NET 4.5 and NETStandard 2.0).</p>
+                <p>Install it via NuGet or just copy the DLL to your bin project folder.</p>
+            </div>
+            <div class="col-md-4">
+                <h1><i class="fa fa-flash"></i>&nbsp;Fast and lightweight</h1>
+                <p>LiteDB is a simple and fast NoSQL database solution. Ideal for:</p>
+                <ul>
+                    <li>Mobile Apps (Xamarin ready)</li>
+                    <li>Desktop/local applications</li>
+                    <li>Application file format</li>
+                    <li>Web applications</li>
+                    <li>One database per <b>account/user</b> data store</li>
+                </ul>
+            </div>
+            <div class="col-md-4">
+                <h1><i class="fa fa-cog"></i>&nbsp;And much more...</h1>
+                <ul>
+                    <li>Portable UWP and Xamarin iOS/Android</li>
+                    <li>ACID transactions</li>
+                    <li>Single datafile (like SQLite)</li>
+                    <li>Recovery data in writing failure (<a href="https://en.wikipedia.org/wiki/Write-ahead_logging" target="_blank">WAL</a> mode)</li>
+                    <li>Map your POCO class to BsonDocument</li>
+                    <li>Fluent API for custom mapping</li>
+                    <li>Cross collections references (DbRef)</li>
+                    <li>Store files and stream data (like GridFS in MongoDB)</li>
+                    <li>LINQ query support</li>
+                    <li>FREE for everyone - including commercial use</li>
+                </ul>
+              </div>
+        </div>
+        
+        
+        <h1 class="feature-title">Features</h1>
+        
+        <div class="row feature-item">
+            <div class="col-md-7">
+                <img src="screen_5.png" />
+            </div>
+            
+            <div class="col-md-5">
+                <h2>SQL Syntax</h2>
+                <ul>
+                    <li>LiteDB supports SQL-like language for data and structure manipulations. You can insert, update, delete or query your database using a very similar SQL relational language</li>
+                    <li>LINQ expressions (lambda functions) can be used to create fluent API query in your C# code</li>
+                    <li>All SQL commands are supported in new <a href="https://github.com/mbdavid/LiteDB.Studio" target="_blank">LiteDB.Studio</a> admin tool</li>
+                    <li>You can also get detailed EXPLAIN PLAN from the query engine to check if your query will run with the best performance</li>
+                </ul>
+            </div>
+        </div>
+        
+        <div class="hr"></div>
+        
+        <div class="row feature-item">
+            <div class="col-md-5">
+                <h2>Awesome features</h2>
+                <ul>
+                    <li>Thread-safe with cross collection transaction</li>
+                    <li>No locks for readers. Per collection writer locks</li>
+                    <li>Partial document lookup/loader and index-only queries supported</li>
+                    <li>FileStorage to store files and streams inside your database</li>
+                    <li>System collections to easily import/export data and manage your database</li>
+                </ul>
+            </div>
+            <div class="col-md-7">
+                <img src="screen_3.png" />
+            </div>
+        </div>
+        
+        <div class="hr"></div>
+        
+        <div class="row feature-item">
+            <div class="col-md-7">
+                <img src="screen_4.png" class="gradient-bg" />
+            </div>
+            
+            <div class="col-md-5">
+                <h2>Work everywhere</h2>
+                <ul>
+                    <li>LiteDB is fully written in C# managed code</li>
+                    <li>Support .NET Framework 4.5 and .NET Standard 1.3 and 2.0, .NET Core 2.0+, UWP, Linux, mobile Xamarin (iOS and Android), Unity... in every .NET platform</li>
+                    <li>Did I mention that LiteDB is free and open source? <i class="fa fa-heart" style="color: red"></i></li>
+                </ul>
+            </div>
+        </div>
+        
+        <div class="hr"></div>
+        
+        <h1 class="feature-title">LiteDB Community</h1>
+        
+        <div class="row feature-item">
+            <div class="col-md-4" style="text-align: center">
+                <img src="community.png" style="box-shadow: none;">
+            </div>
+            <div class="col-md-8">
+                <p style="color: white">LiteDB is a growing community that needs your help. You can contribute with LiteDB in many ways:</p>
+                <ul>
+                    <li>Open a bug issue on <a href="https://github.com/mbdavid/LiteDB/issues" target="_blank"><i class="fa fa-github"></i> Github</a></li>
+                    <li>Chat with us on <a href="https://gitter.im/mbdavid/LiteDB"><i class="fa fa-gitter"></i> Gitter</a></li>
+                    <li>Make a question on <a href="https://stackoverflow.com/questions/ask" target="_blank"><i class="fa fa-stack-overflow"></i> StackOverflow</a></li>
+                    <li>Answer these <a href="https://docs.google.com/forms/d/e/1FAIpQLSc4cNG7wyLKXXcOLIt7Ea4TlXCG6s-51_EfHPu2p5WZ2dIx7A/viewform?usp=sf_link" target="_blank"><i class="fa fa-check-square-o"></i> few questions about how you use LiteDB</a></li>
+                    <li>And follow us on <a href="https://docs.google.com/forms/d/e/1FAIpQLSc4cNG7wyLKXXcOLIt7Ea4TlXCG6s-51_EfHPu2p5WZ2dIx7A/viewform?usp=sf_link" target="_blank"><i class="fa fa-twitter"></i> Twitter</a></li>
+                </ul>
+            </div>
+        </div>
+        
+    </div>
+</div>
+
+<div class="team-bg">
+    <div class="container">
+        <h1>Meet LiteDB team</h1>
+        <div class="row">
+            <div class="col-md-4">
+                 <img src="mbdavid.jpg">
+                 <h3>Maurício David</h3>
+                 <h4>Founder/Software Engineer<h4>
+            </div>
+            <div class="col-md-4">
+                 <img src="kcsombrio.jpg">
+                 <h3>Cassiano Sombrio</h3>
+                 <h4>Software Engineer<h4>
+            </div>
+            <div class="col-md-4">
+                 <img src="lbnascimento.jpg">
+                 <h3>Leonardo Nascimento</h3>
+                 <h4>Software Engineer<h4>
+            </div>
+        </div>
+    </div>
+</div>
+
+
+
 
 
 
@@ -339,7 +298,9 @@
       <div class="col-12">
         <div class="sub-footer-inner">
           <ul>
-            <li class="zerostatic"><a href="https://www.zerostatic.io">www.zerostatic.io</a></li>
+            <li>
+                Made with ♥ by LiteDB team - <a href="https://twitter.com/mbdavid" target="_blank">@mbdavid</a> - MIT License
+            </li>
           </ul>
         </div>
       </div>
@@ -353,12 +314,21 @@
   
 
   
-  <script type="text/javascript" src="/www.example.com/js/scripts.min.bf1e1f7ae8e03db5f012356e825843facdff51c0a559cb0d27fe2bbe1db405c2.js"></script>
-  
-
-  
-  
-  
+  <script type="text/javascript" src="/www.litedb.org/js/scripts.min.bf1e1f7ae8e03db5f012356e825843facdff51c0a559cb0d27fe2bbe1db405c2.js"></script>
+  
+
+  
+  
+  
+    
+      
+      <script async src="https://www.googletagmanager.com/gtag/js?id=UA-54329029-1"></script>
+      <script>
+        window.dataLayer = window.dataLayer || [];
+        function gtag(){dataLayer.push(arguments);}
+        gtag('js', new Date());
+        gtag('config', 'UA-54329029-1');
+      </script>
     
   
 
