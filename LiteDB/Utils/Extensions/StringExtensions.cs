﻿using System;
using System.Collections.Generic;
using System.Security.Cryptography;
using System.Text;
using static LiteDB.Constants;

namespace LiteDB
{
    internal static class StringExtensions
    {
        public static bool IsNullOrWhiteSpace(this string str)
        {
            return str == null || str.Trim().Length == 0;
        }

        /// <summary>
        /// Test if string is simple word pattern ([a-Z$_])
        /// </summary>
        public static bool IsWord(this string str)
        {
            if (string.IsNullOrWhiteSpace(str)) return false;

            for (var i = 0; i < str.Length; i++)
            {
                if (!Tokenizer.IsWordChar(str[i], i == 0)) return false;
            }

            return true;
        }

        public static string TrimToNull(this string str)
        {
            var v = str.Trim();

            return v.Length == 0 ? null : v;
        }

        public static string Sha1(this string value)
        {
            var data = Encoding.UTF8.GetBytes(value);

<<<<<<< HEAD
            using (var sha = new SHA1Managed())
=======
            using (var sha = SHA1.Create())
>>>>>>> 81c4216f
            {
                var hashData = sha.ComputeHash(data);
                var hash = new StringBuilder();

                foreach (var b in hashData)
                {
                    hash.Append(b.ToString("X2"));
                }

                return hash.ToString();
            }
        }

        /// <summary>
        /// Implement SqlLike in C# string - based on
        /// https://stackoverflow.com/a/8583383/3286260
        /// I remove support for [ and ] to avoid missing close brackets
        /// </summary>
        public static bool SqlLike(this string str, string pattern, Collation collation)
        {
            var isMatch = true;
            var isWildCardOn = false;
            var isCharWildCardOn = false;
            var isCharSetOn = false;
            var isNotCharSetOn = false;
            var endOfPattern = false;
            var lastWildCard = -1;
            var patternIndex = 0;
            var p = '\0';

            for (var i = 0; i < str.Length; i++)
            {
                var c = str[i];

                endOfPattern = (patternIndex >= pattern.Length);

                if (!endOfPattern)
                {
                    p = pattern[patternIndex];

                    if (!isWildCardOn && p == '%')
                    {
                        lastWildCard = patternIndex;
                        isWildCardOn = true;

                        while (patternIndex < pattern.Length && pattern[patternIndex] == '%')
                        {
                            patternIndex++;
                        }

                        if (patternIndex >= pattern.Length)
                        {
                            p = '\0';
                        }
                        else
                        {
                            p = pattern[patternIndex];
                        }
                    }
                    else if (p == '_')
                    {
                        isCharWildCardOn = true;
                        patternIndex++;
                    }
                }

                if (isWildCardOn)
                {
                    if (char.ToUpper(c) == char.ToUpper(p))
                    {
                        isWildCardOn = false;
                        patternIndex++;
                    }
                }
                else if (isCharWildCardOn)
                {
                    isCharWildCardOn = false;
                }
                else if (isCharSetOn || isNotCharSetOn)
                {
                    //var charMatch = (set.Contains(char.ToUpper(c))); // -- always "false" - remove [abc] support
                    //if ((isNotCharSetOn && charMatch) || (isCharSetOn && !charMatch))

                    if (isCharSetOn)
                    {
                        if (lastWildCard >= 0)
                        {
                            patternIndex = lastWildCard;
                        }
                        else
                        {
                            isMatch = false;
                            break;
                        }
                    }

                    isNotCharSetOn = isCharSetOn = false;
                }
                else
                {
                    if (collation.Compare(c, p) == 0)
                    {
                        patternIndex++;
                    }
                    else
                    {
                        if (lastWildCard >= 0)
                        {
                            patternIndex = lastWildCard;
                        }
                        else
                        {
                            isMatch = false;
                            break;
                        }
                    }
                }
            }

            endOfPattern = (patternIndex >= pattern.Length);

            if (isMatch && !endOfPattern)
            {
                var isOnlyWildCards = true;

                for (var i = patternIndex; i < pattern.Length; i++)
                {
                    if (pattern[i] != '%')
                    {
                        isOnlyWildCards = false;
                        break;
                    }
                }

                if (isOnlyWildCards) endOfPattern = true;
            }

            return isMatch && endOfPattern;
        }

        /// <summary>
        /// Get first string before any `%` or `_` ... used to index startswith - out if has more string pattern after found wildcard
        /// </summary>
        public static string SqlLikeStartsWith(this string str, out bool hasMore)
        {
            var i = 0;
            var len = str.Length;
            var c = '\0';

            while (i < len)
            {
                c = str[i];

                if (c == '%' || c == '_')
                {
                    break;
                }

                i++;
            }

            hasMore = !(i == len || i == len - 1);

            return str.Substring(0, i);
        }
    }
}<|MERGE_RESOLUTION|>--- conflicted
+++ resolved
@@ -39,11 +39,7 @@
         {
             var data = Encoding.UTF8.GetBytes(value);
 
-<<<<<<< HEAD
             using (var sha = new SHA1Managed())
-=======
-            using (var sha = SHA1.Create())
->>>>>>> 81c4216f
             {
                 var hashData = sha.ComputeHash(data);
                 var hash = new StringBuilder();
